AC_PREREQ([2.60])
AC_INIT([stormfs], [0.01])

AM_INIT_AUTOMAKE
AC_CONFIG_SRCDIR([src/stormfs.c])
AC_CONFIG_HEADERS([config.h])

AC_PROG_CC
AM_PROG_CC_C_O
AC_PROG_INSTALL

CFLAGS="$CFLAGS -Wall -W"
LIBS="-lfuse -lcurl"

<<<<<<< HEAD
AM_PATH_LIBGCRYPT
PKG_CHECK_MODULES([DEPS], [fuse >= 2.8.4, libcurl >= 7.0, glib-2.0 >= 2.24.1])
=======
PKG_CHECK_MODULES([DEPS], [fuse >= 2.8.4, libcurl >= 7.0, glib-2.0 >= 2.3.0])
>>>>>>> f6a8ce51

AC_CONFIG_FILES([Makefile src/Makefile])
AC_OUTPUT<|MERGE_RESOLUTION|>--- conflicted
+++ resolved
@@ -12,12 +12,7 @@
 CFLAGS="$CFLAGS -Wall -W"
 LIBS="-lfuse -lcurl"
 
-<<<<<<< HEAD
-AM_PATH_LIBGCRYPT
-PKG_CHECK_MODULES([DEPS], [fuse >= 2.8.4, libcurl >= 7.0, glib-2.0 >= 2.24.1])
-=======
 PKG_CHECK_MODULES([DEPS], [fuse >= 2.8.4, libcurl >= 7.0, glib-2.0 >= 2.3.0])
->>>>>>> f6a8ce51
 
 AC_CONFIG_FILES([Makefile src/Makefile])
 AC_OUTPUT